#!/usr/bin/python3
# -*- coding: utf-8 -*-
from pkg_resources import parse_requirements
from setuptools import setup

readme = open('README.md', 'r').read()
with open('requirements.txt') as handle:
    requirements = [str(req) for req in parse_requirements(handle)]

setup(
    name='django_searchquery',
<<<<<<< HEAD
    version='2.2.4',
=======
    version='2.3.0',
>>>>>>> 6301166c
    description='Simple query search module for Django',
    author='Michael Shepanski',
    author_email='michael.shepanski@gmail.com',
    url='https://github.com/pkkid/django-searchquery',
    packages=['django_searchquery'],
    install_requires=requirements,
    python_requires='>=3.7',
    long_description=readme,
    keywords=['django', 'search', 'query', 'orm'],
    classifiers=[
        'Operating System :: OS Independent',
        'Programming Language :: Python :: 3',
        'License :: OSI Approved :: BSD License',
    ]
)<|MERGE_RESOLUTION|>--- conflicted
+++ resolved
@@ -9,11 +9,7 @@
 
 setup(
     name='django_searchquery',
-<<<<<<< HEAD
-    version='2.2.4',
-=======
-    version='2.3.0',
->>>>>>> 6301166c
+    version='2.3.1',
     description='Simple query search module for Django',
     author='Michael Shepanski',
     author_email='michael.shepanski@gmail.com',
